import { resolve } from 'path'
import { defineConfig } from 'vite'

const root=resolve(__dirname,'src')
const outDir=resolve(__dirname,'dist')
export default defineConfig({
  root,
  build: {
    outDir,
    emptyOutDir:true,
    rollupOptions: {
      input: {
        casitadigital: resolve(root, 'casitadigital/index.html'),
        casitadigitalE1: resolve(root, 'casita_digital_E1/index.html'),
<<<<<<< HEAD
        casitadigital03: resolve(root, 'casita_digital_03/index.html'),
        casitadigital04: resolve(root, 'casita_digital_04/index.html'),
        casitadigital05: resolve(root, 'casita_digital_05/index.html'),
=======
        casitadigitalE2: resolve(root, 'casita_digital_E2/index.html'),
        casitadigital01: resolve(root, 'casita_digital_01/index.html'),
        casitadigital02: resolve(root, 'casita_digital_02/index.html'),
        casitadigital03: resolve(root, 'casita_digital_03/index.html'),
        casitadigital04: resolve(root, 'casita_digital_04/index.html'),
        casitadigital05: resolve(root, 'casita_digital_05/index.html'),
        casitadigital06: resolve(root, 'casita_digital_06/index.html'),
        casitadigital07: resolve(root, 'casita_digital_07/index.html'),
        casitadigital08: resolve(root, 'casita_digital_08/index.html'),
>>>>>>> 978b3f86
        casitacompleja: resolve(root, 'casitacompleja/index.html'),
        demoCasitaSimple01: resolve(root, 'demoCasitaSimple01/index.html'),
        demoCasitaPalabras01: resolve(root, 'demoCasitaPalabras01/index.html'),
        demoCreadorLaberinto: resolve(root, 'demoCreadorLaberinto/index.html'),

        casitadigitalEN: resolve(root, 'casitadigital_en/index.html'),
        casitadigitalE1EN: resolve(root, 'casita_digital_E1_en/index.html'),
        casitadigitalE2EN: resolve(root, 'casita_digital_E2_en/index.html'),
        casitadigital01EN: resolve(root, 'casita_digital_01_en/index.html'),
        casitadigital02EN: resolve(root, 'casita_digital_02_en/index.html'),
        casitadigital03EN: resolve(root, 'casita_digital_03_en/index.html'),
        casitadigital04EN: resolve(root, 'casita_digital_04_en/index.html'),
        casitadigital05EN: resolve(root, 'casita_digital_05_en/index.html'),
        casitadigital06EN: resolve(root, 'casita_digital_06_en/index.html'),
        casitadigital07EN: resolve(root, 'casita_digital_07_en/index.html'),
        casitadigital08EN: resolve(root, 'casita_digital_08_en/index.html'),
        casitacomplejaEN: resolve(root, 'casitacompleja_en/index.html'),
      },
    },
  },
  base:'/miscelaneas/',
})<|MERGE_RESOLUTION|>--- conflicted
+++ resolved
@@ -12,11 +12,6 @@
       input: {
         casitadigital: resolve(root, 'casitadigital/index.html'),
         casitadigitalE1: resolve(root, 'casita_digital_E1/index.html'),
-<<<<<<< HEAD
-        casitadigital03: resolve(root, 'casita_digital_03/index.html'),
-        casitadigital04: resolve(root, 'casita_digital_04/index.html'),
-        casitadigital05: resolve(root, 'casita_digital_05/index.html'),
-=======
         casitadigitalE2: resolve(root, 'casita_digital_E2/index.html'),
         casitadigital01: resolve(root, 'casita_digital_01/index.html'),
         casitadigital02: resolve(root, 'casita_digital_02/index.html'),
@@ -26,7 +21,6 @@
         casitadigital06: resolve(root, 'casita_digital_06/index.html'),
         casitadigital07: resolve(root, 'casita_digital_07/index.html'),
         casitadigital08: resolve(root, 'casita_digital_08/index.html'),
->>>>>>> 978b3f86
         casitacompleja: resolve(root, 'casitacompleja/index.html'),
         demoCasitaSimple01: resolve(root, 'demoCasitaSimple01/index.html'),
         demoCasitaPalabras01: resolve(root, 'demoCasitaPalabras01/index.html'),
